/*
 * Licensed to the Apache Software Foundation (ASF) under one
 * or more contributor license agreements.  See the NOTICE file
 * distributed with this work for additional information
 * regarding copyright ownership.  The ASF licenses this file
 * to you under the Apache License, Version 2.0 (the
 * "License"); you may not use this file except in compliance
 * with the License.  You may obtain a copy of the License at
 *
 *     http://www.apache.org/licenses/LICENSE-2.0
 *
 * Unless required by applicable law or agreed to in writing, software
 * distributed under the License is distributed on an "AS IS" BASIS,
 * WITHOUT WARRANTIES OR CONDITIONS OF ANY KIND, either express or implied.
 * See the License for the specific language governing permissions and
 * limitations under the License.
 */
package org.apache.beam.runners.direct;

import static org.apache.beam.vendor.guava.v26_0_jre.com.google.common.base.Preconditions.checkArgument;

import java.util.HashMap;
import java.util.List;
import java.util.Map;
import java.util.stream.Collectors;
import javax.annotation.Nullable;
import org.apache.beam.runners.core.DoFnRunner;
import org.apache.beam.runners.core.DoFnRunners;
import org.apache.beam.runners.core.DoFnRunners.OutputManager;
import org.apache.beam.runners.core.PushbackSideInputDoFnRunner;
import org.apache.beam.runners.core.ReadyCheckingSideInputReader;
import org.apache.beam.runners.core.SimplePushbackSideInputDoFnRunner;
import org.apache.beam.runners.core.TimerInternals.TimerData;
import org.apache.beam.runners.direct.DirectExecutionContext.DirectStepContext;
import org.apache.beam.runners.local.StructuralKey;
import org.apache.beam.sdk.coders.Coder;
import org.apache.beam.sdk.options.PipelineOptions;
import org.apache.beam.sdk.runners.AppliedPTransform;
import org.apache.beam.sdk.transforms.DoFn;
import org.apache.beam.sdk.transforms.DoFnSchemaInformation;
import org.apache.beam.sdk.transforms.windowing.BoundedWindow;
import org.apache.beam.sdk.util.UserCodeException;
import org.apache.beam.sdk.util.WindowedValue;
import org.apache.beam.sdk.values.PCollection;
import org.apache.beam.sdk.values.PCollectionView;
import org.apache.beam.sdk.values.TupleTag;
import org.apache.beam.sdk.values.WindowingStrategy;
import org.apache.beam.vendor.guava.v26_0_jre.com.google.common.collect.ImmutableList;

class ParDoEvaluator<InputT> implements TransformEvaluator<InputT> {

  public interface DoFnRunnerFactory<InputT, OutputT> {
    PushbackSideInputDoFnRunner<InputT, OutputT> createRunner(
        PipelineOptions options,
        DoFn<InputT, OutputT> fn,
        List<PCollectionView<?>> sideInputs,
        ReadyCheckingSideInputReader sideInputReader,
        OutputManager outputManager,
        TupleTag<OutputT> mainOutputTag,
        List<TupleTag<?>> additionalOutputTags,
        DirectStepContext stepContext,
        @Nullable Coder<InputT> inputCoder,
        Map<TupleTag<?>, Coder<?>> outputCoders,
        WindowingStrategy<?, ? extends BoundedWindow> windowingStrategy,
        DoFnSchemaInformation doFnSchemaInformation,
        Map<String, PCollectionView<?>> sideInputMapping);
  }

  public static <InputT, OutputT> DoFnRunnerFactory<InputT, OutputT> defaultRunnerFactory() {
    return (options,
        fn,
        sideInputs,
        sideInputReader,
        outputManager,
        mainOutputTag,
        additionalOutputTags,
        stepContext,
        schemaCoder,
        outputCoders,
        windowingStrategy,
        doFnSchemaInformation,
        sideInputMapping) -> {
      DoFnRunner<InputT, OutputT> underlying =
          DoFnRunners.simpleRunner(
              options,
              fn,
              sideInputReader,
              outputManager,
              mainOutputTag,
              additionalOutputTags,
              stepContext,
              schemaCoder,
              outputCoders,
              windowingStrategy,
              doFnSchemaInformation,
              sideInputMapping);
      return SimplePushbackSideInputDoFnRunner.create(underlying, sideInputs, sideInputReader);
    };
  }

  public static <InputT, OutputT> ParDoEvaluator<InputT> create(
      EvaluationContext evaluationContext,
      PipelineOptions options,
      DirectStepContext stepContext,
      AppliedPTransform<?, ?, ?> application,
      Coder<InputT> inputCoder,
      WindowingStrategy<?, ? extends BoundedWindow> windowingStrategy,
      DoFn<InputT, OutputT> fn,
      StructuralKey<?> key,
      List<PCollectionView<?>> sideInputs,
      TupleTag<OutputT> mainOutputTag,
      List<TupleTag<?>> additionalOutputTags,
      Map<TupleTag<?>, PCollection<?>> outputs,
      DoFnSchemaInformation doFnSchemaInformation,
      Map<String, PCollectionView<?>> sideInputMapping,
      DoFnRunnerFactory<InputT, OutputT> runnerFactory) {

    BundleOutputManager outputManager = createOutputManager(evaluationContext, key, outputs);

    ReadyCheckingSideInputReader sideInputReader =
        evaluationContext.createSideInputReader(sideInputs);

    Map<TupleTag<?>, Coder<?>> outputCoders =
        outputs.entrySet().stream()
            .collect(Collectors.toMap(e -> e.getKey(), e -> e.getValue().getCoder()));

    PushbackSideInputDoFnRunner<InputT, OutputT> runner =
        runnerFactory.createRunner(
            options,
            fn,
            sideInputs,
            sideInputReader,
            outputManager,
            mainOutputTag,
            additionalOutputTags,
            stepContext,
            inputCoder,
            outputCoders,
            windowingStrategy,
            doFnSchemaInformation,
            sideInputMapping);

    return create(runner, stepContext, application, outputManager);
  }

  public static <InputT, OutputT> ParDoEvaluator<InputT> create(
      PushbackSideInputDoFnRunner<InputT, OutputT> runner,
      DirectStepContext stepContext,
      AppliedPTransform<?, ?, ?> application,
      BundleOutputManager outputManager) {
    return new ParDoEvaluator<>(runner, application, outputManager, stepContext);
  }

  static BundleOutputManager createOutputManager(
      EvaluationContext evaluationContext,
      StructuralKey<?> key,
      Map<TupleTag<?>, PCollection<?>> outputs) {
    Map<TupleTag<?>, UncommittedBundle<?>> outputBundles = new HashMap<>();
    for (Map.Entry<TupleTag<?>, PCollection<?>> outputEntry : outputs.entrySet()) {
      // Just trust the context's decision as to whether the output should be keyed.
      // The logic for whether this ParDo is key-preserving and whether the input
      // is keyed lives elsewhere.
      if (evaluationContext.isKeyed(outputEntry.getValue())) {
        outputBundles.put(
            outputEntry.getKey(), evaluationContext.createKeyedBundle(key, outputEntry.getValue()));
      } else {
        outputBundles.put(
            outputEntry.getKey(), evaluationContext.createBundle(outputEntry.getValue()));
      }
    }
    return BundleOutputManager.create(outputBundles);
  }

  ////////////////////////////////////////////////////////////////////////////////////////////////

  private final PushbackSideInputDoFnRunner<InputT, ?> fnRunner;
  private final AppliedPTransform<?, ?, ?> transform;
  private final BundleOutputManager outputManager;
  private final DirectStepContext stepContext;

  private final ImmutableList.Builder<WindowedValue<InputT>> unprocessedElements;

  private ParDoEvaluator(
      PushbackSideInputDoFnRunner<InputT, ?> fnRunner,
      AppliedPTransform<?, ?, ?> transform,
      BundleOutputManager outputManager,
      DirectStepContext stepContext) {
    this.fnRunner = fnRunner;
    this.transform = transform;
    this.outputManager = outputManager;
    this.stepContext = stepContext;
    this.unprocessedElements = ImmutableList.builder();

    try {
      fnRunner.startBundle();
    } catch (Exception e) {
      throw UserCodeException.wrap(e);
    }
  }

  public PushbackSideInputDoFnRunner<InputT, ?> getFnRunner() {
    return fnRunner;
  }

  public DirectStepContext getStepContext() {
    return stepContext;
  }

  public BundleOutputManager getOutputManager() {
    return outputManager;
  }

  @Override
  public void processElement(WindowedValue<InputT> element) {
    try {
      // If a timer was set here, it might be valuable to track the window that the timer was set
      // in;
      // same for any timer that got deleted. You know how it is.
      Iterable<WindowedValue<InputT>> unprocessed = fnRunner.processElementInReadyWindows(element);
      unprocessedElements.addAll(unprocessed);
    } catch (Exception e) {
      throw UserCodeException.wrap(e);
    }
  }

  public void onTimer(TimerData timer, BoundedWindow window) {
    try {
      fnRunner.onTimer(
          timer.getTimerId(),
<<<<<<< HEAD
=======
          timer.getTimerFamilyId(),
>>>>>>> 4fc924a8
          window,
          timer.getTimestamp(),
          timer.getOutputTimestamp(),
          timer.getDomain());
    } catch (Exception e) {
      throw UserCodeException.wrap(e);
    }
  }

  @Override
  public TransformResult<InputT> finishBundle() {
    try {
      fnRunner.finishBundle();
    } catch (Exception e) {
      throw UserCodeException.wrap(e);
    }
    StepTransformResult.Builder<InputT> resultBuilder;
    CopyOnAccessInMemoryStateInternals state = stepContext.commitState();
    if (state != null) {
      resultBuilder =
          StepTransformResult.<InputT>withHold(transform, state.getEarliestWatermarkHold())
              .withState(state);
    } else {
      resultBuilder = StepTransformResult.withoutHold(transform);
    }
    return resultBuilder
        .addOutput(outputManager.bundles.values())
        .withTimerUpdate(stepContext.getTimerUpdate())
        .addUnprocessedElements(unprocessedElements.build())
        .build();
  }

  static class BundleOutputManager implements OutputManager {
    private final Map<TupleTag<?>, UncommittedBundle<?>> bundles;

    public static BundleOutputManager create(Map<TupleTag<?>, UncommittedBundle<?>> outputBundles) {
      return new BundleOutputManager(outputBundles);
    }

    private BundleOutputManager(Map<TupleTag<?>, UncommittedBundle<?>> bundles) {
      this.bundles = bundles;
    }

    @SuppressWarnings({"unchecked", "rawtypes"})
    @Override
    public <T> void output(TupleTag<T> tag, WindowedValue<T> output) {
      checkArgument(bundles.containsKey(tag), "Unknown output tag %s", tag);
      ((UncommittedBundle) bundles.get(tag)).add(output);
    }
  }
}<|MERGE_RESOLUTION|>--- conflicted
+++ resolved
@@ -213,9 +213,6 @@
   @Override
   public void processElement(WindowedValue<InputT> element) {
     try {
-      // If a timer was set here, it might be valuable to track the window that the timer was set
-      // in;
-      // same for any timer that got deleted. You know how it is.
       Iterable<WindowedValue<InputT>> unprocessed = fnRunner.processElementInReadyWindows(element);
       unprocessedElements.addAll(unprocessed);
     } catch (Exception e) {
@@ -227,10 +224,7 @@
     try {
       fnRunner.onTimer(
           timer.getTimerId(),
-<<<<<<< HEAD
-=======
           timer.getTimerFamilyId(),
->>>>>>> 4fc924a8
           window,
           timer.getTimestamp(),
           timer.getOutputTimestamp(),
