--- conflicted
+++ resolved
@@ -23,11 +23,8 @@
 import * as fnApi from "../proto/beam_fn_api";
 import { ProcessBundleDescriptor, RemoteGrpcPort } from "../proto/beam_fn_api";
 import { MultiplexingDataChannel, IDataChannel } from "./data";
-<<<<<<< HEAD
 import { MetricsContainer } from "./metrics";
-=======
 import { loggingLocalStorage, LoggingStageInfo } from "./logging";
->>>>>>> aa178f82
 import { StateProvider } from "./state";
 
 import * as urns from "../internal/urns";
@@ -113,11 +110,8 @@
     public getDataChannel: (string) => MultiplexingDataChannel,
     public getStateProvider: () => StateProvider,
     public getBundleId: () => string,
-<<<<<<< HEAD
+    public loggingStageInfo: LoggingStageInfo,
     public metricsContainer: MetricsContainer
-=======
-    public loggingStageInfo: LoggingStageInfo
->>>>>>> aa178f82
   ) {
     this.pipelineContext = new PipelineContext(descriptor);
   }
